name: Image
run-name: 'Image - ${{ inputs.oci-image-name }} - ${{ github.ref }}'

on:
  push:
    paths:
      - "oci/*/image.y*ml"
  pull_request:
    paths:
      - "oci/*/image.y*ml"
  workflow_dispatch:
    inputs:
      oci-image-name:
        description: "OCI image to build and test"
        required: true
      b64-image-trigger:
        description: "(Base64 encoded) Pass the image.yaml as an argument"
        required: false
        type: string
      upload:
        description: "Upload image to GHCR"
        required: true
        type: boolean
        default: false
      external_ref_id: #(1)
        description: 'Optional ID for unique run detection'
        required: false
        type: string
        default: "default-id"

env:
  VULNERABILITY_REPORT_SUFFIX: ".vulnerability-report.json"

jobs:
  prepare-build:
    runs-on: ubuntu-22.04
    name: Prepare build
    outputs:
      build-matrix: ${{ steps.prepare-matrix.outputs.build-matrix }}
      release-to: ${{ steps.prepare-matrix.outputs.release-to }}
      oci-img-path: ${{ steps.validate-image.outputs.img-path }}
      oci-img-name: ${{ steps.validate-image.outputs.img-name }}
      revision-data-cache-key: ${{ steps.prepare-matrix.outputs.revision-data-cache-key }}
    steps:
      - name: ${{ inputs.external_ref_id }} #(2)
        if: ${{ github.event_name == 'workflow_dispatch' }}
        run: echo 'Started by ${{ inputs.external_ref_id }}' >> "$GITHUB_STEP_SUMMARY"

      - uses: actions/checkout@v3

      - name: Infer number of image triggers
        uses: tj-actions/changed-files@v35
        id: changed-files
        if: github.event_name != 'workflow_dispatch'
        with:
          separator: ","
          dir_names: "true"
          files: |
            oci/*/image.y*ml

      - name: Validate image from dispatch
        id: validate-image
        run: |
          set -ex

          if [[ "${{ github.event_name }}" != "workflow_dispatch" ]]
          then
            img_path="${{ steps.changed-files.outputs.all_changed_files }}"
            occurrences="${img_path//[^,]}"
            if [ ${#occurrences} -ne 0 ]
            then
              echo "ERR: can only build 1 image at a time, but trying to trigger ${img_path}"
              exit 1
            fi
          else
            img_path="oci/${{ inputs.oci-image-name }}"
          fi
          test -d "${img_path}"

          echo "img-name=$(basename ${img_path})" >> "$GITHUB_OUTPUT"
          echo "img-path=${img_path}" >> "$GITHUB_OUTPUT"

      - name: Use custom image trigger
        if: ${{ inputs.b64-image-trigger != '' }}
        run: echo ${{ inputs.b64-image-trigger }} | base64 -d > ${{ steps.validate-image.outputs.img-path }}/image.yaml

      - uses: actions/setup-python@v4
        with:
          python-version: "3.x"

      - run: pip install -r src/image/requirements.txt

      - name: Get next revision number
        id: get-next-revision
        env:
          OS_USERNAME: ${{ secrets.SWIFT_OS_USERNAME }}
          OS_TENANT_NAME: ${{ secrets.SWIFT_OS_TENANT_NAME }}
          OS_PASSWORD: ${{ secrets.SWIFT_OS_PASSWORD }}
          OS_REGION_NAME: ${{ secrets.SWIFT_OS_REGION_NAME }}
          OS_STORAGE_URL: ${{ secrets.SWIFT_OS_STORAGE_URL }}
          IMAGE_NAME: ${{ steps.validate-image.outputs.img-name }}
          SWIFT_CONTAINER_NAME: ${{ vars.SWIFT_CONTAINER_NAME }}
        run: ./src/image/define_image_revision.sh

      - name: Validate and prepare builds matrix
        id: prepare-matrix
        env:
          DATA_DIR: "revision-data"
        run: |
          mkdir ${{ env.DATA_DIR }}

          ./src/image/prepare_single_image_build_matrix.py \
            --oci-path ${{ steps.validate-image.outputs.img-path }} \
            --revision-data-dir ${{ env.DATA_DIR }} \
            --next-revision ${{ steps.get-next-revision.outputs.revision }}

          echo "revision-data-cache-key=${{ github.run_id }}-${{ env.DATA_DIR }}" >> "$GITHUB_OUTPUT"

      - uses: actions/cache/save@v3
        with:
          path: ${{ steps.prepare-matrix.outputs.revision-data-dir }}
          key: ${{ steps.prepare-matrix.outputs.revision-data-cache-key }}

  run-build:
    runs-on: ubuntu-22.04
    needs: [prepare-build]
    name: Build
    strategy:
      fail-fast: true
      matrix: ${{ fromJSON(needs.prepare-build.outputs.build-matrix) }}
    env:
      OCI_ARCHIVE_NAME: ${{ matrix.name }}_${{ matrix.commit }}_${{ matrix.revision }}
    steps:
      - name: Clone GitHub image repository
        uses: actions/checkout@v3
        id: clone-image-repo
        continue-on-error: true
        with:
          repository: ${{ matrix.source }}
          fetch-depth: 0

      - name: Clone generic image repository
        if: ${{ steps.clone-image-repo.outcome == 'failure' }}
        run: |
          git clone ${{ matrix.source }} .

      - run: git checkout ${{ matrix.commit }}

      - name: Validate image naming and base
        working-directory: ${{ matrix.directory }}
        run: |
          rock_name=`cat rockcraft.y*ml | yq -r .name`
          if [[ "${{ matrix.path }}" != *"${rock_name}"* ]]
          then
            echo "ERROR: the ROCK's name '${rock_name}' must match the OCI folder name!"
            exit 1
          fi

<<<<<<< HEAD
      # If this is a ROCK...
      - name: Build rock ${{ matrix.name }}
        if: matrix.dockerfile-build == ''
=======
      - name: Build ROCK ${{ matrix.name }}
>>>>>>> 6938091e
        id: rockcraft
        uses: canonical/craft-actions/rockcraft-pack@main
        with:
          path: "${{ matrix.directory }}"
          verbosity: debug

<<<<<<< HEAD
      - name: Rename rock OCI archive
        if: matrix.dockerfile-build == ''
=======
      - name: Rename ROCK OCI archive
>>>>>>> 6938091e
        run: |
          mv ${{ steps.rockcraft.outputs.rock }} ${{ env.OCI_ARCHIVE_NAME }}

      - uses: actions/cache/save@v3
        with:
          path: ${{ env.OCI_ARCHIVE_NAME }}
          key: ${{ github.run_id }}-${{ env.OCI_ARCHIVE_NAME }}

  test:
    needs: [prepare-build, run-build]
    name: Test
    strategy:
      fail-fast: true
      matrix: ${{ fromJSON(needs.prepare-build.outputs.build-matrix) }}
    uses: canonical/oci-factory/.github/workflows/Tests.yaml@main
    with:
      oci-image-name: "${{ matrix.name }}_${{ matrix.commit }}_${{ matrix.revision }}"
      oci-image-path: "oci/${{ matrix.name }}"
      test-from: "cache"
      cache-key: "${{ github.run_id }}-${{ matrix.name }}_${{ matrix.commit }}_${{ matrix.revision }}"
    secrets: inherit

  upload:
    runs-on: ubuntu-22.04
    needs: [prepare-build, run-build, test]
    name: Upload
    if: ${{ inputs.upload || (github.ref_name == 'main' && github.event_name == 'push') }}
    strategy:
      fail-fast: true
      matrix: ${{ fromJSON(needs.prepare-build.outputs.build-matrix) }}
    env:
      OCI_ARCHIVE_NAME: ${{ matrix.name }}_${{ matrix.commit }}_${{ matrix.revision }}
    outputs:
      artefacts-hashes: ${{ steps.artefacts-hashes.outputs.hashes }}
    steps:
      - uses: actions/checkout@v3

      - uses: actions/setup-python@v4
        with:
          python-version: "3.10"

      - name: Setup environment
        env:
          ROCKS_DEV_LP_SSH_PRIVATE: ${{ secrets.ROCKS_DEV_LP_SSH_PRIVATE }}
          ROCKS_DEV_LP_USERNAME: ${{ secrets.ROCKS_DEV_LP_USERNAME }}
          CPC_BUILD_TOOLS_REPO: git.launchpad.net/~cloudware/cloudware/+git/cpc_build_tools
          # CPC_BUILD_TOOLS_REPO_REF: 9b716ed8a8ba728d036b54b1bb17a8f49dbda434
          SKOPEO_BRANCH: "v1.9.1"
          SKOPEO_URL: "https://github.com/containers/skopeo"
        run: |
          ./src/image/requirements.sh
          ./src/uploads/requirements.sh
          pip install -r src/uploads/requirements.txt -r src/image/requirements.txt

      - name: Clone GitHub image repository
        uses: actions/checkout@v3
        id: clone-image-repo
        continue-on-error: true
        with:
          repository: ${{ matrix.source }}
          fetch-depth: 0
          path: source

      - name: Clone generic image repository
        if: ${{ steps.clone-image-repo.outcome == 'failure' }}
        run: |
          git clone ${{ matrix.source }} source

      - run: cd source && git checkout ${{ matrix.commit }}

      - uses: actions/cache/restore@v3
        with:
          path: ${{ env.OCI_ARCHIVE_NAME }}
          key: ${{ github.run_id }}-${{ env.OCI_ARCHIVE_NAME }}
          fail-on-cache-miss: true

      - name: Infer track name
        id: get-track
        run: |
          ./src/uploads/infer_image_track.py --recipe-dirname source/${{ matrix.directory }}

      - name: Name output artefact
        id: rename-oci-archive
        run: |
          # Rename the OCI archive tarball
          canonical_tag="${{ steps.get-track.outputs.track }}_${{ matrix.revision }}"
          name="${{ matrix.name }}_${canonical_tag}"
          mv ${{ env.OCI_ARCHIVE_NAME }} $name

          echo "name=${name}" >> "$GITHUB_OUTPUT"
          echo "canonical-tag=${canonical_tag}" >> "$GITHUB_OUTPUT"

      - uses: actions/cache/save@v3
        with:
          path: ${{ steps.rename-oci-archive.outputs.name }}
          key: ${{ github.run_id }}-${{ steps.rename-oci-archive.outputs.name }}

      - name: Install Syft
        uses: anchore/sbom-action/download-syft@v0
        with:
          syft-version: "v0.75.0"

      - name: Infer architectures
        id: get-arches
        run: |
          set -ex
          arches=$(skopeo inspect --raw \
            oci-archive:${{ steps.rename-oci-archive.outputs.name }} \
            | jq -r 'if has("manifests") then .manifests[].platform.architecture else "${{ runner.arch }}" end' \
            | jq -nRcr '[inputs] | join(",")')

          echo "Detected architectures: ${arches}"
          echo "arches='${arches}'" >> "$GITHUB_OUTPUT"

      - name: Generate SBOMs
        id: generate-sboms
        run: |
          set -ex
          echo "Generating SBOMs for ${{ steps.get-arches.outputs.arches }}"

          IFS=',' read -ra arch_list <<< ${{ steps.get-arches.outputs.arches }}
          for arch in "${arch_list[@]}"; do
            if [[ "${arch}" == "unknown" ]]; then
              continue
            fi

            echo "Generate SBOM for ${arch}"

            skopeo --override-arch $arch copy \
              oci-archive:${{ steps.rename-oci-archive.outputs.name }} \
              oci-archive:${{ steps.rename-oci-archive.outputs.name }}.${arch}

            syft oci-archive:${{ steps.rename-oci-archive.outputs.name }}.${arch} \
              -o spdx-json \
              --file ${{ steps.rename-oci-archive.outputs.name }}.${arch}.sbom.spdx.json
          done

          all_sboms_zip="${{ steps.rename-oci-archive.outputs.name }}.sbom.spdx.zip"
          zip "${all_sboms_zip}" ${{ steps.rename-oci-archive.outputs.name }}.*.sbom.spdx.json

          echo "sboms=${all_sboms_zip}" >> "$GITHUB_OUTPUT"

      - name: Fetch vulnerability artifacts for hashing
        uses: actions/cache/restore@v3
        with:
          path: ${{ env.OCI_ARCHIVE_NAME }}${{ env.VULNERABILITY_REPORT_SUFFIX }}
          key: ${{ github.run_id }}-${{ env.OCI_ARCHIVE_NAME }}${{ env.VULNERABILITY_REPORT_SUFFIX }}
          fail-on-cache-miss: true

      # https://github.com/slsa-framework/slsa-github-generator/blob/main/internal/builders/generic/README.md
      - name: Calculate artefacts hashes
        id: artefacts-hashes
        env:
          VULN_REPORT: ${{ env.OCI_ARCHIVE_NAME }}${{ env.VULNERABILITY_REPORT_SUFFIX }}
          SBOMS: ${{ steps.generate-sboms.outputs.sboms }}
          OCI_IMAGE_ARCHIVE: ${{ steps.rename-oci-archive.outputs.name }}
        run: |
          set -ex
          echo "hashes=$(sha256sum ${{ env.VULN_REPORT }} ${{ env.OCI_IMAGE_ARCHIVE }} ${{ env.SBOMS }} | base64 -w0)"

      - name: Login to GHCR
        uses: docker/login-action@v2
        with:
          registry: ghcr.io
          username: ${{ github.actor }}
          password: ${{ secrets.GITHUB_TOKEN }}

      - name: Upload SBOM
        uses: actions/upload-artifact@v3
        with:
          name: ${{ steps.generate-sboms.outputs.sboms }}
          path: ${{ steps.generate-sboms.outputs.sboms }}
          if-no-files-found: error

      - name: Upload image
        uses: actions/upload-artifact@v3
        with:
          name: ${{ steps.rename-oci-archive.outputs.name }}
          path: ${{ steps.rename-oci-archive.outputs.name }}
          if-no-files-found: error

      - name: Upload to GHCR
        id: upload-image
        env:
          GHCR_REPO: ghcr.io/${{ github.repository_owner }}/oci-factory
          GHCR_USERNAME: ${{ github.actor }}
          GHCR_PASSWORD: ${{ secrets.GITHUB_TOKEN }}
        run: |
          oci_images="${PWD}/images-oci"
          rm -fr $oci_images
          mkdir -p $oci_images  

          tar -xf ${{ steps.rename-oci-archive.outputs.name }} -C $oci_images

          source="oci:${oci_images}"

          digest="$(skopeo inspect $source | jq -r .Digest)"
          echo "digest=$digest" >> $GITHUB_OUTPUT

          ./src/image/tag_and_publish.sh "${source}" \
            ${{ matrix.name }} \
            ${{ steps.rename-oci-archive.outputs.canonical-tag }}

      - name: Upload build metadata to Swift
        env:
          OS_USERNAME: ${{ secrets.SWIFT_OS_USERNAME }}
          OS_TENANT_NAME: ${{ secrets.SWIFT_OS_TENANT_NAME }}
          OS_PASSWORD: ${{ secrets.SWIFT_OS_PASSWORD }}
          OS_REGION_NAME: ${{ secrets.SWIFT_OS_REGION_NAME }}
          OS_STORAGE_URL: ${{ secrets.SWIFT_OS_STORAGE_URL }}
          IMAGE_NAME: ${{ matrix.name }}
          SWIFT_CONTAINER_NAME: ${{ vars.SWIFT_CONTAINER_NAME }}
        run: |
          jq --arg base "${{ steps.get-track.outputs.base }}" \
            --arg digest "${{ steps.upload-image.outputs.digest }}" \
            '. + {base: $base, digest: $digest}' <<< '${{ toJSON(matrix) }}' > build_metadata.json
          ./src/uploads/upload_to_swift.sh \
            ${{ matrix.name }} \
            ${{ steps.get-track.outputs.track }} \
            ${{ matrix.revision }} \
            build_metadata.json \
            ${{ steps.generate-sboms.outputs.sboms }} \
            ${{ env.OCI_ARCHIVE_NAME }}${{ env.VULNERABILITY_REPORT_SUFFIX }}

      - name: Create Git tag
        uses: rickstaa/action-create-tag@v1
        with:
          tag: "${{ steps.rename-oci-archive.outputs.name }}"
          message: "upload(${{ matrix.name }}): Build and upload new image revision ${{ matrix.revision }}"
          force_push_tag: true
          github_token: ${{ secrets.ROCKSBOT_TOKEN }}

  # We need this job because we want to make the releases all in one go,
  # so that we know which revisions to release, and so that we can update
  # and commit the _releases.json file in a single commit, outside a matrix job
  dispatch-releases:
    name: Dispatch releases
    needs: [prepare-build, upload]
    runs-on: ubuntu-22.04
    if: ${{ needs.prepare-build.outputs.release-to != '' }}
    concurrency:
      group: ${{ needs.prepare-build.outputs.oci-img-path }}
      cancel-in-progress: true
    env:
      REVISION_DATA_DIR: revision-data
    steps:
      - uses: actions/setup-python@v4
        with:
          python-version: "3.x"

      - uses: actions/checkout@v3
        with:
          persist-credentials: false

      - name: Use custom image trigger
        if: ${{ inputs.b64-image-trigger != '' }}
        run: echo ${{ inputs.b64-image-trigger }} | base64 -d > ${{ needs.prepare-build.outputs.oci-img-path }}/image.yaml

      - uses: actions/cache/restore@v3
        with:
          path: ${{ env.REVISION_DATA_DIR }}
          key: ${{ needs.prepare-build.outputs.revision-data-cache-key }}
          fail-on-cache-miss: true

      - run: pip install -r src/image/requirements.txt

      - name: Merge release requests
        id: merge-release-requests
        env:
          PYTHONUNBUFFERED: 1
        run: |
          set -ex
          for revision_file in `ls ${{ env.REVISION_DATA_DIR }}`
          do
            ret=0
            release=$(jq -er .release < ${{ env.REVISION_DATA_DIR }}/$revision_file) || ret=1
            
            if [ $ret -eq 1 ]
            then
              echo "Revision $revision_file not marked for release"
              continue
            fi

            echo "Merge revision $revision_file with requested releases"

            ./src/image/merge_release_info.py \
              --image-trigger "${{ needs.prepare-build.outputs.oci-img-path }}/image.yaml" \
              --revision-data-file "${{ env.REVISION_DATA_DIR }}/${revision_file}"
          done

      - uses: actions/cache/save@v3
        with:
          path: ${{ needs.prepare-build.outputs.oci-img-path }}/image.yaml
          key: ${{ github.run_id }}-image-trigger

      - name: Dispatch Releases workflow
        # Using this action because others can have this problem:
        # https://github.com/convictional/trigger-workflow-and-wait/issues/61
        uses: mathze/workflow-dispatch-action@v1.2.0
        id: run-releases
        with:
          token: ${{ secrets.GITHUB_TOKEN }}
          ref: ${{ github.ref_name }}
          fail-on-error: true
          workflow-name: Release.yaml
          payload: '{ "oci-image-name": "${{ needs.prepare-build.outputs.oci-img-name }}", "image-trigger-cache-key": "${{ github.run_id }}-image-trigger"}'
          run-id: dummy
          trigger-timeout: "10m"
          wait-timeout: "20m"
          use-marker-step: true

      - name: Write step summary
        run: |
          url='${{ github.server_url }}/${{ github.repository }}/actions/runs/${{ steps.run-releases.outputs.run-id }}'
          echo " - Triggered releases for '${{ needs.prepare-build.outputs.oci-img-name }}' at [${url}](${url})" >> "$GITHUB_STEP_SUMMARY"

      - name: Enforce release conclusion
        if: ${{ steps.run-releases.outputs.run-conclusion != 'success' }}
        # The previous step doesn't always raise an error
        run: |
          url='${{ github.server_url }}/${{ github.repository }}/actions/runs/${{ steps.run-releases.outputs.run-id }}'
          echo "Failed to release '${{ needs.prepare-build.outputs.oci-img-name }}' at [${url}](${url})."
          exit 1

  generate-provenance:
    name: Generate SLSA provenance
    needs: [upload]
    runs-on: ubuntu-22.04
    steps:
      - uses: actions/download-artifact@v3
        id: download
        with:
          path: artifacts

      - name: Generate provenance
        uses: philips-labs/slsa-provenance-action@v0.8.0
        with:
          command: generate
          subcommand: files
          arguments: --artifact-path ${{ steps.download.outputs.download-path }} --output-path provenance.json

      # - uses: sigstore/cosign-installer@v3.0.1
      #   with:
      #     cosign-release: 'v2.0.0'

      # - name: Sign provenance file
      #   env:
      #     PRIVATE_KEY: ${{ secrets.COSIGN_PRIVATE_KEY }}
      #     COSIGN_PASSWORD: ${{ secrets.COSIGN_PASSWORD }}
      #     PUBLIC_KEY: ${{ secrets.COSIGN_PUBLIC_KEY }}
      #   run: |
      #     echo "${PRIVATE_KEY}" > cosign.key
      #     echo "${PUBLIC_KEY}" > cosign.pub
      #     cosign sign-blob --key cosign.key --output-signature provenance.json.sig provenance.json

      # - name: Upload verification keys
      #   uses: actions/upload-artifact@v3
      #   with:
      #     name: verify
      #     path: |
      #       cosign.pub
      #       provenance.json.sig
      #     if-no-files-found: error

      # - name: Generate checksums
      #   working-directory: ${{ steps.download.outputs.download-path }}
      #   run: sha256sum * > SHA256SUMS || true

      # - name: Upload SHA256SUMS file
      #   uses: actions/upload-artifact@v3
      #   with:
      #     name: SHA256SUMS
      #     path: SHA256SUMS
      #     if-no-files-found: error

      - name: Upload provenance file
        uses: actions/upload-artifact@v3
        with:
          name: provenance
          path: provenance.json
          if-no-files-found: error

  # generate-provenance:
  #   name: Generate SLSA provenance
  #   needs: [upload]
  #   permissions:
  #     actions: read # Needed for detection of GitHub Actions environment.
  #     id-token: write # Needed for provenance signing and ID
  #     contents: write # Needed for release uploads
  #   uses: slsa-framework/slsa-github-generator/.github/workflows/generator_generic_slsa3.yml@v1.5.0
  #   with:
  #     base64-subjects: "${{ needs.upload.outputs.artefacts-hashes }}"

  notify:
    runs-on: ubuntu-22.04
    name: Notify
    needs: [prepare-build, run-build, upload, dispatch-releases, generate-provenance]
    if: ${{ always() && contains(needs.*.result, 'failure') && github.event_name != 'pull_request' }}
    steps:
      - uses: actions/checkout@v3

      - uses: actions/setup-python@v4
        with:
          python-version: '3.x'
          
      - name: Summarize workflow failure message
        id: get-summary
        run: |
          echo '${{ toJson(needs) }}' > jobs.json
          ./src/notifications/summarize_workflow_results.py --jobs-file jobs.json

      - name: Get contacts for ${{ needs.prepare-build.outputs.oci-img-name }}
        id: get-contacts
        working-directory: ${{ needs.prepare-build.outputs.oci-img-path }}
        run: |
          mm_channels=$(yq -r '.notify | ."mattermost-channels" | join(",")' < contacts.y*ml)
          echo "mattermost-channels=${mm_channels}" >> "$GITHUB_OUTPUT"

      - name: Notify via Mattermost
        env:
          MM_BOT_TOKEN: ${{ secrets.MM_BOT_TOKEN }}
          FINAL_STATUS: failure
          MM_SERVER: ${{ secrets.MM_SERVER }}
          URL: ${{ github.server_url }}/${{ github.repository }}/actions/runs/${{ github.run_id }}
          SUMMARY: ${{ steps.get-summary.outputs.summary }}
          FOOTER: "Triggered by ${{ github.triggering_actor }}. Ref: ${{ github.ref }}. Attempts: ${{ github.run_attempt }}"
          TITLE: '${{ needs.prepare-build.outputs.oci-img-name }}: failed to build->upload->release'
        run: |
          for channel in $(echo ${{ steps.get-contacts.outputs.mattermost-channels }} | tr ',' ' ')
          do
            MM_CHANNEL_ID="${channel}" ./src/notifications/send_to_mattermost.sh
          done<|MERGE_RESOLUTION|>--- conflicted
+++ resolved
@@ -156,25 +156,14 @@
             exit 1
           fi
 
-<<<<<<< HEAD
-      # If this is a ROCK...
-      - name: Build rock ${{ matrix.name }}
-        if: matrix.dockerfile-build == ''
-=======
       - name: Build ROCK ${{ matrix.name }}
->>>>>>> 6938091e
         id: rockcraft
         uses: canonical/craft-actions/rockcraft-pack@main
         with:
           path: "${{ matrix.directory }}"
           verbosity: debug
 
-<<<<<<< HEAD
-      - name: Rename rock OCI archive
-        if: matrix.dockerfile-build == ''
-=======
       - name: Rename ROCK OCI archive
->>>>>>> 6938091e
         run: |
           mv ${{ steps.rockcraft.outputs.rock }} ${{ env.OCI_ARCHIVE_NAME }}
 
